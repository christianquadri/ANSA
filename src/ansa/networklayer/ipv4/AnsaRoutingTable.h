// Copyright (C) 2013 Brno University of Technology (http://nes.fit.vutbr.cz/ansa)
//
// This program is free software: you can redistribute it and/or modify
// it under the terms of the GNU Lesser General Public License as published by
// the Free Software Foundation, either version 3 of the License, or
// (at your option) any later version.
//
// This program is distributed in the hope that it will be useful,
// but WITHOUT ANY WARRANTY; without even the implied warranty of
// MERCHANTABILITY or FITNESS FOR A PARTICULAR PURPOSE.  See the
// GNU Lesser General Public License for more details.
//
// You should have received a copy of the GNU Lesser General Public License
// along with this program.  If not, see http://www.gnu.org/licenses/.
/**
 * @file AnsaRoutingTable.h
 * @date 25.1.2013
 * @author Tomas Prochazka (mailto:xproch21@stud.fit.vutbr.cz), Vladimir Vesely (mailto:ivesely@fit.vutbr.cz)
 * @brief Extended RoutingTable with new features for PIM
 */

#ifndef ANSAROUTINGTABLE_H_
#define ANSAROUTINGTABLE_H_

#include "RoutingTable.h"
#include "AnsaIPv4Route.h"
#include "IInterfaceTable.h"
#include "InterfaceTableAccess.h"
#include "NotificationBoard.h"

/**
 * AnsaRouteVector represents multicast table. It is list of AnsaMulticast routes.
 */
typedef std::vector<AnsaIPv4MulticastRoute *> routeVector;

class INET_API AnsaRoutingTable : public RoutingTable {

    protected:
        routeVector multicastRoutes;                        /**< Multicast routing table based on AnsaIPv4MulticastRoute which is inherited from IPv4MulticastRoute. */
        std::vector<std::string> showMRoute;                /**< Output of multicast routing table, same as Cisco mroute. */

    protected:
        // displays summary above the icon
        virtual void updateDisplayString();
        virtual void initialize(int stage);

    public:
      AnsaRoutingTable(){};
      virtual ~AnsaRoutingTable();

    public:

      /**
       * reimplemented - adds ANSAIPv4Routes instead of IPv4Route
       */
      virtual void updateNetmaskRoutes();

      /**
       * Finds route to the given network.
       * @return NULL, if route does not exist
       */
      virtual IPv4Route *findRoute(const IPv4Address& network, const IPv4Address& netmask);

      /**
       * Prepares routing table for adding new route.
       * e.g. removes route with the same prefix, prefix length and lower administrative distance
       * and purge destination cache
       * @return true, if it is safe to add route,
       *         false otherwise
       */
      virtual bool prepareForAddRoute(IPv4Route *route);

      /**
       * @see removeRouteSilent and prepareForAddRoute in @class ANSARoutingTable6
       */
      bool deleteRouteSilent(IPv4Route *entry);

      //rozsireni routing table
      virtual AnsaIPv4MulticastRoute *getRouteFor(IPv4Address group, IPv4Address source);
      virtual std::vector<AnsaIPv4MulticastRoute*> getRouteFor(IPv4Address group);
      virtual std::vector<AnsaIPv4MulticastRoute*> getRoutesForSource(IPv4Address source);
      void generateShowIPMroute();

      int getNumRoutes() const;
      virtual AnsaIPv4MulticastRoute *getMulticastRoute(int k) const;

      virtual void addMulticastRoute(const AnsaIPv4MulticastRoute *entry);
      virtual bool deleteMulticastRoute(const AnsaIPv4MulticastRoute *entry);

<<<<<<< HEAD
      virtual bool isMulticastForwardingEnabled() { return multicastForward; }

=======
      virtual bool isLocalAddress(const IPv4Address& dest) const;
      virtual InterfaceEntry *getInterfaceByAddress(const IPv4Address& addr) const;
>>>>>>> c22738d5
};

#endif /* ANSAROUTINGTABLE_H_ */<|MERGE_RESOLUTION|>--- conflicted
+++ resolved
@@ -87,13 +87,10 @@
       virtual void addMulticastRoute(const AnsaIPv4MulticastRoute *entry);
       virtual bool deleteMulticastRoute(const AnsaIPv4MulticastRoute *entry);
 
-<<<<<<< HEAD
       virtual bool isMulticastForwardingEnabled() { return multicastForward; }
 
-=======
       virtual bool isLocalAddress(const IPv4Address& dest) const;
       virtual InterfaceEntry *getInterfaceByAddress(const IPv4Address& addr) const;
->>>>>>> c22738d5
 };
 
 #endif /* ANSAROUTINGTABLE_H_ */