--- conflicted
+++ resolved
@@ -234,13 +234,10 @@
        */
       void loadEigrpIPv4Config(IEigrpModule *eigrpModule);
 
-<<<<<<< HEAD
-=======
       //////////////////////////////
       // Configuration for LISP   //
       //////////////////////////////
       void loadLISPConfig(LISPCore* LISPModule);
->>>>>>> 993d8f72
 
 };
 
