//
// Marek Cerny, 2MSK
// FIT VUT 2011
//
// This program is free software: you can redistribute it and/or modify
// it under the terms of the GNU Lesser General Public License as published by
// the Free Software Foundation, either version 3 of the License, or
// (at your option) any later version.
//
// This program is distributed in the hope that it will be useful,
// but WITHOUT ANY WARRANTY; without even the implied warranty of
// MERCHANTABILITY or FITNESS FOR A PARTICULAR PURPOSE.  See the
// GNU Lesser General Public License for more details.
//
// You should have received a copy of the GNU Lesser General Public License
// along with this program.  If not, see http://www.gnu.org/licenses/.
//

// Copyright (C) 2011 - 2013 Brno University of Technology (http://nes.fit.vutbr.cz/ansa)
//
// This program is free software: you can redistribute it and/or modify
// it under the terms of the GNU Lesser General Public License as published by
// the Free Software Foundation, either version 3 of the License, or
// (at your option) any later version.
//
// This program is distributed in the hope that it will be useful,
// but WITHOUT ANY WARRANTY; without even the implied warranty of
// MERCHANTABILITY or FITNESS FOR A PARTICULAR PURPOSE.  See the
// GNU Lesser General Public License for more details.
//
// You should have received a copy of the GNU Lesser General Public License
// along with this program.  If not, see http://www.gnu.org/licenses/.
//

/**
 * @file deviceConfigurator.h
 * @author Marek Cerny, Jiri Trhlik (mailto:jiritm@gmail.com), Tomas Prochazka, etc ... DOPLNTE Marcel Marek (mailto:xscrew02@gmail.com), Vladimir Vesely (mailto:ivesely@fit.vutbr.cz)
 * @date 2011
 * @brief
 * @detail
 * @todo Z9
 */

#ifndef __ANSAINET_CONFIGLOADER_H_
#define __ANSAINET_CONFIGLOADER_H_

#include <omnetpp.h>

#include "RoutingTable6Access.h"
#include "InterfaceTableAccess.h"
#include "AnsaRoutingTableAccess.h"
#include "PimInterfaceTable.h"
#include "IPv4InterfaceData.h"

#include "AnsaRoutingTable.h"

#include "RIPngRouting.h"
#include "RIPRouting.h"
#include "pimSM.h"
#include "VRRPv2.h"
#include "VRRPv2VirtualRouter.h"
#include "IEigrpModule.h"
#include "EigrpNetworkTable.h"

/* TRILL */
#include "TRILLAccess.h"
/* IS-IS */
#include "ISISAccess.h"
/* END IS-IS */
/* END TRILL */

<<<<<<< HEAD
/* Babel */
#include "BabelMain.h"
#include "BabelInterfaceTable.h"
#include "IBabelCostComputation.h"
/* End Babel */



=======
//LISP
//#include "LISPCore.h"
//#include "LISPMapDatabase.h"
>>>>>>> ae661180

class DeviceConfigurator : public cSimpleModule {

   private:
      const char *deviceType;
      const char *deviceId;
      const char *configFile;
      cXMLElement *device;

   protected:
      IInterfaceTable *ift;
      RoutingTable6 *rt6;
      IRoutingTable *rt;
      PimInterfaceTable *pimIft;        /**< Link to table of PIM interfaces. */

      virtual int numInitStages() const {return 11;}
      virtual void initialize(int stage);
      virtual void handleMessage(cMessage *msg);

      //////////////////////////
      /// IPv4 Configuration ///
      //////////////////////////
      void loadDefaultRouter(cXMLElement *gateway);
      void loadInterfaceConfig(cXMLElement* iface);
      void loadStaticRouting(cXMLElement* route);

      /**< Sets default bandwidth and delay */
      void setInterfaceParamters(InterfaceEntry *interface);
      /**< Returns default delay of interface by link type */
      double getDefaultDelay(const char *linkType);

      //////////////////////////
      /// IPv6 Configuration ///
      //////////////////////////
      void loadDefaultRouter6(cXMLElement *gateway);
      void loadInterfaceConfig6(cXMLElement *iface);
      void loadStaticRouting6(cXMLElement *route);

      /////////////////////////
      //    ISIS related     //
      /////////////////////////
      void loadISISCoreDefaultConfig(ISIS *isisModule);
      void loadISISInterfaceDefaultConfig(ISIS *isisModule, InterfaceEntry *entry);
      void loadISISInterfacesConfig(ISIS *isisModule);
      void loadISISInterfaceConfig(ISIS *isisModule, InterfaceEntry *entry, cXMLElement *intElement);
      const char *getISISNETAddress(cXMLElement *isisRouting);
      short int getISISISType(cXMLElement *isisRouting);
      int getISISL1HelloInterval(cXMLElement *isisRouting);
      int getISISL1HelloMultiplier(cXMLElement *isisRouting);
      int getISISL2HelloInterval(cXMLElement *isisRouting);
      int getISISL2HelloMultiplier(cXMLElement *isisRouting);
      int getISISLSPInterval(cXMLElement *isisRouting);
      int getISISLSPRefreshInterval(cXMLElement *isisRouting);
      int getISISLSPMaxLifetime(cXMLElement *isisRouting);
      int getISISL1LSPGenInterval(cXMLElement *isisRouting);
      int getISISL2LSPGenInterval(cXMLElement *isisRouting);
      int getISISL1LSPSendInterval(cXMLElement *isisRouting);
      int getISISL2LSPSendInterval(cXMLElement *isisRouting);
      int getISISL1LSPInitWait(cXMLElement *isisRouting);
      int getISISL2LSPInitWait(cXMLElement *isisRouting);
      int getISISL1CSNPInterval(cXMLElement *isisRouting);
      int getISISL2CSNPInterval(cXMLElement *isisRouting);
      int getISISL1PSNPInterval(cXMLElement *isisRouting);
      int getISISL2PSNPInterval(cXMLElement *isisRouting);
      int getISISL1SPFFullInterval(cXMLElement *isisRouting);
      int getISISL2SPFFullInterval(cXMLElement *isisRouting);
      /* END of ISIS related */

      ///////////////////////////
      // configuration for PIM //
      ///////////////////////////
      void loadPimInterfaceConfig(cXMLElement *iface);

      /////////////////////////////
      // configuration for EIGRP //
      /////////////////////////////
      /**< Gets interfaces that correspond to the IP address and mask */
      EigrpNetwork<IPv4Address> *isEigrpInterface(std::vector<EigrpNetwork<IPv4Address> *>& networks, InterfaceEntry *interface);
      /**< Converts wildcard to netmask and check validity */
      bool wildcardToMask(const char *wildcard, IPv4Address& result);
      /**< Loads configuration of EIGRP process */
      void loadEigrpProcessesConfig(cXMLElement *device, IEigrpModule<IPv4Address> *eigrpModule);
      /**< Loads configuration of interfaces for EIGRP */
      void loadEigrpInterfacesConfig(cXMLElement *device, IEigrpModule<IPv4Address> *eigrpModule);
      void loadEigrpInterface(cXMLElement *eigrpIface, IEigrpModule<IPv4Address> *eigrpModule, int ifaceId, const char *ifaceName);
      /**< Loads networks added to EIGRP */
      void loadEigrpIPv4Networks(cXMLElement *processElem, IEigrpModule<IPv4Address> *eigrpModule);
      /**< Loads K-value and converts it to number */
      int loadEigrpKValue(cXMLElement *node, const char *attrName, const char *attrValue);
      /**< Loads stub configuration */
      bool loadEigrpStubConf(cXMLElement *node, const char *attrName);

      /**< Loads configuration of EIGRP IPv6 process */
      void loadEigrpProcesses6Config(cXMLElement *device, IEigrpModule<IPv6Address> *eigrpModule);
      /**< Loads configuration of interfaces for EIGRP IPv6 */
      void loadEigrpInterfaces6Config(cXMLElement *device, IEigrpModule<IPv6Address> *eigrpModule);
      /**< Loads interfaces for EIGRP IPv6 */
      void loadEigrpInterface6(cXMLElement *eigrpIface, IEigrpModule<IPv6Address> *eigrpModule, int ifaceId, const char *ifaceName);


   public:
      // global configuration for PIM
      void loadPimGlobalConfig(pimSM *pimSMModule);

      /////////////////////////////
      // configuration for RIPng //
      /////////////////////////////
      /**
       * Loads configuration for RIPngModule
       * @param RIPngModule [in]
       */
      void loadRIPngConfig(RIPngRouting *RIPngModule);

      /**
       * Adds unicast prefixes obtained from the interface configuration to the RIPngRouting table
       * @param RIPngModule [in]
       * @param interface [in] interface, from which should be added prefixes
       * @see InterfaceTable
       */
      void loadPrefixesFromInterfaceToRIPngRT(RIPngProcess *process, cXMLElement *interface);

      ///////////////////////////
      // configuration for RIP //
      ///////////////////////////
      /**
       * Loads configuration for RIPModule
       * @param RIPModule [in]
       */
      void loadRIPConfig(RIPRouting *RIPModule);

      /**
       * Adds networks obtained from the interface configuration to the RIPRouting table
       * @param RIPModule [in]
       * @param interface [in] interface, from which should be added networks
       */
      void loadNetworksFromInterfaceToRIPRT(RIPRouting *RIPModule, InterfaceEntry *interface);

      /////////////////////////
      //    ISIS related     //
      /////////////////////////
      /*
       * Loads configuraion for IS-IS module.
       * @param isisModule [in]
       * @param isisMode [in] L2_ISIS_MODE or L3_ISIS_MODE
       */
      void loadISISConfig(ISIS *isisModule, ISIS::ISIS_MODE isisMode);


      ////////////////////////
      //    IGMP Related    //
      ////////////////////////

      void addIPv4MulticastGroups(cXMLElement *iface);
      void addIPv6MulticastGroups(cXMLElement *iface);

      //////////////////////////////
      // Configuration for VRRPv2 //
      //////////////////////////////
      /**
       * Loads configuration for VRRPv2
       * @param VRRPModule [in]
       */
      void loadVRRPv2Config(VRRPv2* VRRPModule);
      void loadVRRPv2VirtualRouterConfig(VRRPv2VirtualRouter* VRRPModule);

      /////////////////////////////
      // configuration for EIGRP //
      /////////////////////////////
      /**
       * Loads configuration for EIGRP
       * @param eigrpModule [in]
       */
      void loadEigrpIPv4Config(IEigrpModule<IPv4Address> *eigrpModule);

<<<<<<< HEAD
      /**
       * Loads configuration for EIGRP IPv6
       * @param eigrpModule [in]
       */
      void loadEigrpIPv6Config(IEigrpModule<IPv6Address> *eigrpModule);
=======
      //////////////////////////////
      // Configuration for LISP   //
      //////////////////////////////

      /*
      void loadLISPMapServerAddresses(cXMLElement* lisp);
      void loadLISPMapResolverAddresses(cXMLElement* lisp);
      void loadLISPSite(cXMLElement* lisp, LISPMapDatabase* LISPMapDbModule);
      void loadLISPMapping(cXMLElement* lisp);
      */

      /*
      cXMLElement* findLISPElement();
      void loadlLISPConfigForMapServer(LISPMapDatabase* LISPMapDbModule);
      void loadlLISPConfigForMapResolver(LISPMapDatabase* LISPMapDbModule);
      void loadLISPPConfigForRouter(LISPCore* LISPModule);
      */
>>>>>>> ae661180


      /////////////////////////////
      // configuration for Babel //
      /////////////////////////////
      void loadBabelConfig(BabelMain *bMain);
      void loadBabelProcessConfig(cXMLElement *device, BabelMain *bMain);
      void loadBabelInterfacesConfig(cXMLElement *device, BabelMain *bMain);
      void loadBabelInterface(cXMLElement *ifaceElem, BabelMain *bMain, BabelInterface *bIface);
};

#endif<|MERGE_RESOLUTION|>--- conflicted
+++ resolved
@@ -69,7 +69,7 @@
 /* END IS-IS */
 /* END TRILL */
 
-<<<<<<< HEAD
+
 /* Babel */
 #include "BabelMain.h"
 #include "BabelInterfaceTable.h"
@@ -78,11 +78,8 @@
 
 
 
-=======
-//LISP
-//#include "LISPCore.h"
-//#include "LISPMapDatabase.h"
->>>>>>> ae661180
+
+
 
 class DeviceConfigurator : public cSimpleModule {
 
@@ -257,31 +254,13 @@
        */
       void loadEigrpIPv4Config(IEigrpModule<IPv4Address> *eigrpModule);
 
-<<<<<<< HEAD
+
       /**
        * Loads configuration for EIGRP IPv6
        * @param eigrpModule [in]
        */
       void loadEigrpIPv6Config(IEigrpModule<IPv6Address> *eigrpModule);
-=======
-      //////////////////////////////
-      // Configuration for LISP   //
-      //////////////////////////////
-
-      /*
-      void loadLISPMapServerAddresses(cXMLElement* lisp);
-      void loadLISPMapResolverAddresses(cXMLElement* lisp);
-      void loadLISPSite(cXMLElement* lisp, LISPMapDatabase* LISPMapDbModule);
-      void loadLISPMapping(cXMLElement* lisp);
-      */
-
-      /*
-      cXMLElement* findLISPElement();
-      void loadlLISPConfigForMapServer(LISPMapDatabase* LISPMapDbModule);
-      void loadlLISPConfigForMapResolver(LISPMapDatabase* LISPMapDbModule);
-      void loadLISPPConfigForRouter(LISPCore* LISPModule);
-      */
->>>>>>> ae661180
+
 
 
       /////////////////////////////
