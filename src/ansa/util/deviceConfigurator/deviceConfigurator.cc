--- conflicted
+++ resolved
@@ -1972,7 +1972,6 @@
 
 }
 
-<<<<<<< HEAD
 void DeviceConfigurator::addIPv4MulticastGroups(cXMLElement *iface)
 {
     while (iface != NULL)
@@ -2033,8 +2032,6 @@
 
 }
 
-/* End of IS-IS related methods */
-=======
 /* End of IS-IS related methods */
 
 //
@@ -2160,5 +2157,4 @@
             VRRPModule->setLearn(value);
         }
     }
-}
->>>>>>> c22738d5
+}