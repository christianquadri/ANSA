--- conflicted
+++ resolved
@@ -2473,7 +2473,6 @@
     }
 }
 
-<<<<<<< HEAD
 void DeviceConfigurator::loadEigrpInterface(cXMLElement *eigrpIface, IEigrpModule *eigrpModule, int ifaceId, const char *ifaceName)
 {
     int tempNumber;
@@ -2504,7 +2503,8 @@
                 throw cRuntimeError("Bad value for EIGRP Split Horizon on interface %s", ifaceName);
             eigrpModule->setSplitHorizon(tempBool, ifaceId);
         }
-=======
+    }
+}
 
 void DeviceConfigurator::loadLISPConfig(LISPCore* LISPModule)
 {
@@ -2529,6 +2529,5 @@
             EV << "==== MapServer" << mssv4 << "   " << mssv6 << endl;
         }
         mss = xmlParser::GetLISPMapServers(mss, device);
->>>>>>> 993d8f72
     }
 }